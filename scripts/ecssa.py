#!/usr/bin/env python3

""" Elliptic Curve Schnorr Signature Algorithm
"""

from typing import Tuple
from hashlib import sha256
from ellipticcurves import secp256k1 as ec
from numbertheory import mod_inv
from rfc6979 import rfc6979
from ecsignutils import int_from_hash
from WIF_address import int_from_prvkey

# %% ecssa sign
# https://github.com/sipa/secp256k1/blob/968e2f415a5e764d159ee03e95815ea11460854e/src/modules/schnorr/schnorr.md

# different structure, cannot compute e (int) before ecssa_sign_raw

def ecssa_sign(m, prv, eph_prv = None, hasher = sha256) -> Tuple[int, int]:
    if type(m) == str: m = hasher(m.encode()).digest()
    prv = int_from_prvkey(prv)
    eph_prv = rfc6979(prv, m, hasher) if eph_prv is None else int_from_prvkey(eph_prv)
    return ecssa_sign_raw(m, prv, eph_prv, hasher)

# https://eprint.iacr.org/2018/068
def ecssa_sign_raw(m: bytes, prv: int, eph_prv: int, hasher = sha256) -> Tuple[int, int]:
    R = ec.pointMultiply(eph_prv)
    if R[1] % 2 == 1:
        eph_prv = ec.order - eph_prv  # <=> R_y = ec_prime - R_y
    r = R[0] % ec.order # % ec.order ?
    e = hasher(R[0].to_bytes(32, 'big') + m).digest()
    e = int_from_hash(e, ec.order)
    assert e != 0 and e < ec.order, "sign fail"
    s = (eph_prv - e * prv) % ec.order
    return r, s


def ecssa_verify(m, ssasig: Tuple[int, int], pub, hasher = sha256) -> bool:
    if type(m) == str: m = hasher(m.encode()).digest()
    check_ssasig(ssasig)
    pub =  ec.tuple_from_point(pub)
    return ecssa_verify_raw(m, ssasig, pub, hasher)


def ecssa_verify_raw(m: bytes, ssasig: Tuple[int, int], pub: Tuple[int, int], hasher) -> bool:
    R_x, s = ssasig[0].to_bytes(32, 'big'), ssasig[1]
    e = hasher(R_x + m).digest()
    e = int_from_hash(e, ec.order)
    if e == 0 or e >= ec.order:  # invalid e value
        return False
    R = ec.pointAdd(ec.pointMultiply(e, pub), ec.pointMultiply(s))
    if R[1] % 2 == 1:  # R.y odd
        return False
    return R[0] == ssasig[0]


def ecssa_pubkey_recovery(m, ssasig, hasher=sha256) -> Tuple[int, int]:
    if type(m) == str: m = hasher(m.encode()).digest()
    check_ssasig(ssasig)
    return ecssa_pubkey_recovery_raw(m, ssasig, hasher)


def ecssa_pubkey_recovery_raw(m: bytes, ssasig: Tuple[int, int], hasher = sha256) -> Tuple[int, int]:
    R_x, s = ssasig
    R = (R_x, ec.y(R_x, 0))
    R_x = R_x.to_bytes(32, 'big')
    e = hasher(R_x + m).digest()
    e = int_from_hash(e, ec.order)
    assert e != 0 and e < ec.order, "invalid e value"
    e1 = mod_inv(e, ec.order)
<<<<<<< HEAD
    # by choice at this level do not manage point at infinity (h = 0, R = 0G)
    return ec.pointAdd(ec.pointMultiply(e1, R),
                       ec.pointMultiply(-e1 * s % ec.order))
=======
    return ec.pointAdd(ec.pointMultiply(e1, R), ec.pointMultiply(-e1 * s % ec.order))
>>>>>>> c8475e5a


def check_ssasig(ssasig: Tuple[int, int]) -> bool:
    """check sig has correct ssa format
    """
    assert type(ssasig) == tuple and len(ssasig) == 2 and \
           type(ssasig[0]) == int and type(ssasig[1]) == int, \
           "ssasig must be a tuple of 2 int"
    # TODO: maybe new ec.is_x_valid(x) method
    ec.y(ssasig[0], False) # R.x is valid iif R.y does exist
    assert 0 < ssasig[1] and ssasig[1] < ec.order, "s must be in [1..order]"
    return True


import unittest

class TestEcssa(unittest.TestCase):
    def test_ecssa(self):
        prv = 0x1
        pub = ec.pointMultiply(prv)
        msg = 'Satoshi Nakamoto'
        exp_sig = (0x934b1ea10a4b3c1757e2b0c017d0b6143ce3c9a7e6a4a49860d7a6ab210ee3d8,
                   0x5c0eed7fda3782b5e439e100834390459828ef7089dbd375e48949224b6f82c0)
        # FIXME: the above sig was generated with this code,
        #        it would be better to use a sig
        #        genearated by other code to test against
        ssasig = ecssa_sign(msg, prv)
        r, s = ecssa_sign(msg, prv)
        self.assertEqual(r, exp_sig[0])
        # ?????
        sigs = (exp_sig[1], ec.order - exp_sig[1])
        self.assertIn(s, sigs)

        self.assertTrue(ecssa_verify(msg, ssasig, pub))

        self.assertEqual(ecssa_pubkey_recovery(msg, ssasig), pub)

if __name__ == "__main__":
    # execute only if run as a script
    unittest.main()<|MERGE_RESOLUTION|>--- conflicted
+++ resolved
@@ -68,13 +68,8 @@
     e = int_from_hash(e, ec.order)
     assert e != 0 and e < ec.order, "invalid e value"
     e1 = mod_inv(e, ec.order)
-<<<<<<< HEAD
-    # by choice at this level do not manage point at infinity (h = 0, R = 0G)
     return ec.pointAdd(ec.pointMultiply(e1, R),
-                       ec.pointMultiply(-e1 * s % ec.order))
-=======
-    return ec.pointAdd(ec.pointMultiply(e1, R), ec.pointMultiply(-e1 * s % ec.order))
->>>>>>> c8475e5a
+           ec.pointMultiply(-e1 * s % ec.order))
 
 
 def check_ssasig(ssasig: Tuple[int, int]) -> bool:
