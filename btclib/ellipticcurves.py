--- conflicted
+++ resolved
@@ -51,13 +51,8 @@
         assert c < self.__prime, "point coordinate %s >= prime" % c
 
     def jacobi(self, y: int) -> int:
-<<<<<<< HEAD
-        self.assertPointCoordinate(y)
-        return pow(y, (self.__prime-1)//2, self.__prime)
-=======
         self.checkPointCoordinate(y)
         return pow(y, (self.__prime - 1) // 2, self.__prime)
->>>>>>> 123f8419
 
     def __y2(self, x: int) -> int:
         self.assertPointCoordinate(x)
@@ -143,15 +138,9 @@
 
 ### Functions using EllipticCurve ####
 
-<<<<<<< HEAD
 def assertPointCoordinates(ec: EllipticCurve, Px: int, Py: int) -> None:
     ec.assertPointCoordinate(Py)
-    y = ec.y(Px, Py % 2) # also check Px validity
-=======
-def checkPointCoordinates(ec: EllipticCurve, Px: int, Py: int) -> None:
-    ec.checkPointCoordinate(Py)
     y = ec.yOdd(Px, Py % 2) # also check Px validity
->>>>>>> 123f8419
     assert Py == y, "point is not on the ec"
   
 def assertPoint(ec: EllipticCurve, P: Point) -> None:
@@ -262,7 +251,7 @@
     isCurvePoint = False
     while not isCurvePoint:
         try:
-            hy = ec.y(hx, False)
+            hy = ec.yOdd(hx, False)
             isCurvePoint = True
         except:
             hx += 1
