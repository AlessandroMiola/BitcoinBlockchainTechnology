#!/usr/bin/env python3

# Copyright (C) 2017-2019 The btclib developers
#
# This file is part of btclib. It is subject to the license terms in the
# LICENSE file found in the top-level directory of this distribution.
#
# No part of btclib including this file, may be copied, modified, propagated,
# or distributed except according to the terms contained in the LICENSE file.

"""Elliptic Curve Schnorr Signature Algorithm

   https://github.com/sipa/bips/blob/bip-schnorr/bip-schnorr.mediawiki
"""

import heapq
import random
from typing import Tuple, List, Optional

from btclib.numbertheory import mod_inv, legendre_symbol
from btclib.ec import Point, EC, pointMult, DblScalarMult, \
    _jac_from_aff, _pointMultJacobian, _DblScalarMult, _multiScalarMult
from btclib.utils import bits2int, point2octets, int2octets
from btclib.rfc6979 import rfc6979

ECSS = Tuple[int, int]  # Tuple[Coordinate, int]

def _ensureCorrectMessageSize(hf, m: bytes) -> None:
    if len(m) != hf().digest_size:
        errmsg = f'message of wrong size: {len(m)}'
        errmsg += f' instead of {hf().digest_size} bytes'
        raise ValueError(errmsg)

def _e(ec: EC, hf, r: int, P: Point, m: bytes) -> int:
    # Let e = int(hf(bytes(x(R)) || bytes(dG) || m)) mod n.
    ebytes = int2octets(r, ec.psize) # FIXME: hsize, nsize ?
    ebytes += point2octets(ec, P, True)
    ebytes += m
    ebytes = hf(ebytes).digest()
    e = bits2int(ec, ebytes)
    return e


def sign(ec: EC, hf, m: bytes, d: int,
         k: Optional[int] = None) -> Tuple[int, int]:
    """ECSSA signing operation according to bip-schnorr

       https://github.com/sipa/bips/blob/bip-schnorr/bip-schnorr.mediawiki
    """

    # the bitcoin proposed standard is only valid for curves
    # whose prime p = 3 % 4
    if not ec.pIsThreeModFour:
        errmsg = 'curve prime p must be equal to 3 (mod 4)'
        raise ValueError(errmsg)

    # This signature scheme supports 32-byte messages.
    # Differently from ECDSA, the 32-byte message can be
    # a digest of other messages, but it does not need to.

    # The message m: a 32-byte array
    _ensureCorrectMessageSize(hf, m)

    # The secret key d: an integer in the range 1..n-1.
    if not 0 < d < ec.n:
        raise ValueError(f"private key {hex(d)} not in (0, n)")
    P = pointMult(ec, d, ec.G)

    # Fail if k' = 0.
    if k is None:
        k = rfc6979(ec, hf, m, d)
    if not 0 < k < ec.n:
        raise ValueError(f"ephemeral key {hex(k)} not in (0, n)")

    # Let R = k'G.
    RJ = _pointMultJacobian(ec, k, ec.GJ)

    # break the simmetry: any criteria might have been used,
    # jacobi is the proposed bitcoin standard
    # Let k = k' if jacobi(y(R)) = 1, otherwise let k = n - k'.
    if legendre_symbol(RJ[1]*RJ[2] % ec._p, ec._p) != 1:
        k = ec.n - k

    Z2 = RJ[2]*RJ[2]
    r = (RJ[0]*mod_inv(Z2, ec._p)) % ec._p

    # Let e = int(hf(bytes(x(R)) || bytes(dG) || m)) mod n.
    e = _e(ec, hf, r, P, m)

    s = (k + e*d) % ec.n  # s=0 is ok: in verification there is no inverse of s
    # The signature is bytes(x(R)) || bytes(k + ed mod n).
    return r, s


def verify(ec: EC, hf, m: bytes, P: Point, sig: ECSS) -> bool:
    """ECSSA verification according to bip-schnorr

       https://github.com/sipa/bips/blob/bip-schnorr/bip-schnorr.mediawiki
    """

    # try/except wrapper for the Errors raised by _verify
    try:
        return _verify(ec, hf, m, P, sig)
    except Exception:
        return False


def _verify(ec: EC, hf, m: bytes, P: Point, sig: ECSS) -> bool:
    # This raises Exceptions, while verify should always return True or False

    # the bitcoin proposed standard is only valid for curves
    # whose prime p = 3 % 4
    if not ec.pIsThreeModFour:
        errmsg = 'curve prime p must be equal to 3 (mod 4)'
        raise ValueError(errmsg)

    # Let r = int(sig[ 0:32]).
    # Let s = int(sig[32:64]); fail if s is not [0, n-1].
    r, s = _to_sig(ec, sig)

    # The message m: a 32-byte array
    _ensureCorrectMessageSize(hf, m)

    # Let P = point(pk); fail if point(pk) fails.
    ec.requireOnCurve(P)
    if P[1] == 0:
        raise ValueError("public key is infinite")

    # Let e = int(hf(bytes(r) || bytes(P) || m)) mod n.
    e = _e(ec, hf, r, P, m)

    # Let R = sG - eP.
    # in Jacobian coordinates
    R = _DblScalarMult(ec, s, ec.GJ, -e, (P[0], P[1], 1))

    # Fail if infinite(R).
    if R[2] == 0:
        raise ValueError("sG - eP is infinite")

    # Fail if jacobi(R.y) ≠ 1.
    if legendre_symbol(R[1]*R[2] % ec._p, ec._p) != 1:
        raise ValueError("(sG - eP).y is not a quadratic residue")

    # Fail if R.x ≠ r.
    return R[0] == (R[2]*R[2]*r % ec._p)


def _pubkey_recovery(ec: EC, hf, e: int, sig: ECSS) -> Point:
    # Private function provided for testing purposes only.

    r, s = _to_sig(ec, sig)

    K = r, ec.yQuadraticResidue(r, True)
    # FIXME yQuadraticResidue in Jacobian coordinates?

    if e == 0:
        raise ValueError("invalid (zero) challenge e")
    e1 = mod_inv(e, ec.n)
    P = DblScalarMult(ec, e1*s, ec.G, -e1, K)
    assert P[1] != 0, "how did you do that?!?"
    return P


def _to_sig(ec: EC, sig: ECSS) -> Tuple[int, int]:
    # Private function provided for testing purposes only.
    # check SSA signature format is correct and return the signature itself

    # A signature sig: a 64-byte array.
    if len(sig) != 2:
        m = f"invalid length {len(sig)} for ECSSA signature"
        raise TypeError(m)

    # Let r = int(sig[ 0:32]).
    r = int(sig[0])

    # Let s = int(sig[32:64]); fail if s is not [0, n-1].
    s = int(sig[1])  # FIXME: int from bytes ?
    if not 0 <= s < ec.n:
        raise ValueError(f"s ({hex(s)}) not in [0, n-1]")

    return r, s


<<<<<<< HEAD
def batch_verification(ec: EC,
                             hf,
                             ms: List[bytes],
                             P: List[Point],
                             sig: List[ECSS]) -> bool:
=======
def ecssa_batch_verify(ec: EC,
                       hf,
                       ms: List[bytes],
                       P: List[Point],
                       sig: List[ECSS]) -> bool:
>>>>>>> d5ad37c3
    """ECSSA batch verification according to bip-schnorr

       https://github.com/sipa/bips/blob/bip-schnorr/bip-schnorr.mediawiki
    """

<<<<<<< HEAD
    # try/except wrapper for the Errors raised by _batch_verification
    try:
        return _batch_verification(ec, hf, ms, P, sig)
=======
    # this is just a try/except wrapper
    # _ecssa_batch_verify raises Exceptions
    try:
        return _ecssa_batch_verify(ec, hf, ms, P, sig)
>>>>>>> d5ad37c3
    except Exception:
        return False


<<<<<<< HEAD
def _batch_verification(ec: EC,
                              hf,
                              ms: List[bytes],
                              P: List[Point],
                              sig: List[ECSS]) -> bool:
=======
def _ecssa_batch_verify(ec: EC,
                        hf,
                        ms: List[bytes],
                        P: List[Point],
                        sig: List[ECSS]) -> bool:
>>>>>>> d5ad37c3
    t = 0
    scalars: List(int) = list()
    points: List[Point] = list()
    for i in range(len(P)):
        _ensureCorrectMessageSize(hf, ms[i])
        ec.requireOnCurve(P[i])
        r, s = _to_sig(ec, sig[i])
        e = _e(ec, hf, r, P[i], ms[i])
        y = ec.y(r)  # raises an error if y does not exist

        # deterministically generated using a CSPRNG seeded by a cryptographic
        # hash (e.g., SHA256) of all inputs of the algorithm, or randomly
        # generated independently for each run of the batch verification
        # algorithm  FIXME
        a = (1 if i == 0 else random.getrandbits(ec.nlen) % ec.n)
        scalars.append(a)
        points.append(_jac_from_aff((r, y)))
        scalars.append(a * e % ec.n)
        points.append(_jac_from_aff(P[i]))
        t += a * s % ec.n

    TJ = _pointMultJacobian(ec, t, ec.GJ)
    RHSJ = _multiScalarMult(ec, scalars, points)

    # return T == RHS, checked in Jacobian coordinates
    RHSZ2 = RHSJ[2] * RHSJ[2]
    TZ2 = TJ[2] * TJ[2]
    if (TJ[0] * RHSZ2)  % ec._p != (RHSJ[0] * TZ2) % ec._p:
        return False

    return (TJ[1] * RHSZ2 * RHSJ[2]) % ec._p == (RHSJ[1] * TZ2 * TJ[2]) % ec._p<|MERGE_RESOLUTION|>--- conflicted
+++ resolved
@@ -181,51 +181,22 @@
     return r, s
 
 
-<<<<<<< HEAD
-def batch_verification(ec: EC,
-                             hf,
-                             ms: List[bytes],
-                             P: List[Point],
-                             sig: List[ECSS]) -> bool:
-=======
-def ecssa_batch_verify(ec: EC,
-                       hf,
-                       ms: List[bytes],
-                       P: List[Point],
-                       sig: List[ECSS]) -> bool:
->>>>>>> d5ad37c3
+def batch_verification(ec: EC, hf, ms: List[bytes], P: List[Point],
+                                                    sig: List[ECSS]) -> bool:
     """ECSSA batch verification according to bip-schnorr
 
        https://github.com/sipa/bips/blob/bip-schnorr/bip-schnorr.mediawiki
     """
 
-<<<<<<< HEAD
     # try/except wrapper for the Errors raised by _batch_verification
     try:
         return _batch_verification(ec, hf, ms, P, sig)
-=======
-    # this is just a try/except wrapper
-    # _ecssa_batch_verify raises Exceptions
-    try:
-        return _ecssa_batch_verify(ec, hf, ms, P, sig)
->>>>>>> d5ad37c3
     except Exception:
         return False
 
 
-<<<<<<< HEAD
-def _batch_verification(ec: EC,
-                              hf,
-                              ms: List[bytes],
-                              P: List[Point],
-                              sig: List[ECSS]) -> bool:
-=======
-def _ecssa_batch_verify(ec: EC,
-                        hf,
-                        ms: List[bytes],
-                        P: List[Point],
-                        sig: List[ECSS]) -> bool:
->>>>>>> d5ad37c3
+def _batch_verification(ec: EC, hf, ms: List[bytes], P: List[Point],
+                                                     sig: List[ECSS]) -> bool:
     t = 0
     scalars: List(int) = list()
     points: List[Point] = list()
